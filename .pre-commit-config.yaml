--- conflicted
+++ resolved
@@ -69,32 +69,14 @@
           "--ignore=E501,E203,W503",
         ]
 
-<<<<<<< HEAD
-
-  # - repo: https://github.com/pycqa/pylint
-  #   rev: pylint-2.6.0
-=======
   # - repo: https://github.com/pre-commit/mirrors-mypy
   #   rev: v0.782
->>>>>>> 8e81bc0e
   #   hooks:
   #   - id: mypy
   #     args: [--ignore-missing-imports]
 
-
   - repo: local
     hooks:
-      - id: mypy
-        name: Checking types
-        entry: mypy
-        language: system
-        types: [ python ]
-        args: ["--strict"]
-
-
-  - repo: local
-    hooks:
-<<<<<<< HEAD
       - id: mypy
         name: Checking types
         entry: mypy
@@ -104,7 +86,6 @@
 
   - repo: local
     hooks:
-=======
 
       # - id: mypy
       #   name: Static type checking
@@ -112,7 +93,6 @@
       #   files: \.py$
       #   language: python
 
->>>>>>> 8e81bc0e
       - id: jupyisort
         name: Sorts ipynb imports
         entry: jupytext --pipe-fmt ".py" --pipe "isort - --multi-line=3 --trailing-comma --force-grid-wrap=0 --use-parentheses --line-width=99" --sync
