--- conflicted
+++ resolved
@@ -1461,12 +1461,6 @@
     return val
 
 
-<<<<<<< HEAD
-def get_coordinates_pdb_lines(
-    lines: Iterable[str],
-    only_alpha_carbon: bool = True,
-    return_atoms_as_int: bool = False,
-=======
 def _parse_pdb_alphacarbon_line(line: str) -> bool:
     """Try to read Alpha carbons based on PDB column-based format"""
 
@@ -1627,7 +1621,6 @@
     is_gzip: bool = False,
     return_atoms_as_int: bool = False,
     only_alpha_carbon: bool = False,
->>>>>>> 101409fa
 ) -> Tuple[ndarray, ndarray]:
     """
     Get coordinates from the first chain in a pdb file
@@ -1664,73 +1657,12 @@
     # The most robust way to do this is probably
     # to assume that the atomtype is given in column 3.
 
-<<<<<<< HEAD
-    atoms: Union[List[Union[int, str]], ndarray] = list()
-=======
     atoms: List[str] = list()
     alpha_carbons: List[bool] = list()
->>>>>>> 101409fa
     assert isinstance(atoms, list)
 
     for line in lines:
 
-<<<<<<< HEAD
-        if line.startswith("TER") or line.startswith("END"):
-            break
-
-        if line.startswith("ATOM") or line.startswith("HETATM"):
-            tokens = line.split()
-            # Try to get the atomtype
-
-            try:
-                atom_type = tokens[2]
-
-                if only_alpha_carbon and atom_type != "CA":
-                    continue
-
-                atom = tokens[2][0]
-                if atom not in ("H", "C", "N", "O", "S", "P"):
-                    # e.g. 1HD1
-                    atom = tokens[2][1]
-                    if atom != "H":
-                        raise Exception
-
-                atoms.append(atom)
-
-            except ValueError:
-                msg = f"error: Parsing atomtype for the following line:" f" \n{line}"
-                exit(msg)
-
-            # Find coordinates
-            if x_column is None:
-                try:
-                    # look for x column
-                    for i, x in enumerate(tokens):
-                        if "." in x and "." in tokens[i + 1] and "." in tokens[i + 2]:
-                            x_column = i
-                            break
-
-                except IndexError:
-                    msg = "error: Parsing coordinates " "for the following line:" f"\n{line}"
-                    exit(msg)
-
-            assert x_column is not None
-
-            # Try to read the coordinates
-            try:
-                V.append(np.asarray(tokens[x_column : x_column + 3], dtype=float))
-
-            except ValueError:
-                # If that doesn't work, use hardcoded indices
-                try:
-                    x = line[30:38]
-                    y = line[38:46]
-                    z = line[46:54]
-                    V.append(np.asarray([x, y, z], dtype=float))
-                except ValueError:
-                    msg = f"error: Parsing input for the following line \n{line}"
-                    exit(msg)
-=======
     with openfunc(filename, openarg) as f:
         lines = f.readlines()
         for line in lines:
@@ -1754,7 +1686,6 @@
             # Check if alpha-carbon
             is_alpha = _parse_pdb_alphacarbon_line(line)
             alpha_carbons.append(is_alpha)
->>>>>>> 101409fa
 
     if return_atoms_as_int:
         _atoms = np.asarray([int_atom(str(atom)) for atom in atoms])
@@ -2140,12 +2071,6 @@
 
         args.format = ext
 
-<<<<<<< HEAD
-    # Check illegal arguments
-    if args.format != "pdb" and args.only_alpha_carbon:
-        print(f"error: Cannot filter Alpha-carbons for {args.ext} file format")
-        sys.exit()
-=======
     # Check if format exist
     if args.format not in FORMATS:
         print(f"error: Format not supported {args.format}")
@@ -2162,7 +2087,6 @@
             "'qmllib' is not installed. Package is avaliable from: github.com/qmlcode/qmllib or pip install qmllib."
         )
         sys.exit(1)
->>>>>>> 101409fa
 
     return args
 
@@ -2191,38 +2115,6 @@
 
     # As default, load the extension as format
     # Parse pdb.gz and xyz.gz as pdb and xyz formats
-<<<<<<< HEAD
-
-    if settings.only_alpha_carbon and settings.format == "pdb":
-        p_all_atoms, p_all = get_coordinates_pdb(
-            settings.structure_a,
-            is_gzip=settings.format_is_gzip,
-            return_atoms_as_int=True,
-            only_alpha_carbon=True,
-        )
-
-        q_all_atoms, q_all = get_coordinates_pdb(
-            settings.structure_b,
-            is_gzip=settings.format_is_gzip,
-            return_atoms_as_int=True,
-            only_alpha_carbon=True,
-        )
-
-    else:
-        p_all_atoms, p_all = get_coordinates(
-            settings.structure_a,
-            settings.format,
-            is_gzip=settings.format_is_gzip,
-            return_atoms_as_int=True,
-        )
-
-        q_all_atoms, q_all = get_coordinates(
-            settings.structure_b,
-            settings.format,
-            is_gzip=settings.format_is_gzip,
-            return_atoms_as_int=True,
-        )
-=======
     p_atoms, p_coord = get_coordinates(
         settings.structure_a,
     )
@@ -2230,7 +2122,6 @@
     q_atoms, q_coord = get_coordinates(
         settings.structure_b,
     )
->>>>>>> 101409fa
 
     p_size = p_coord.shape[0]
     q_size = q_coord.shape[0]
