--- conflicted
+++ resolved
@@ -1271,13 +1271,7 @@
                 min_reflection = reflection
                 min_review = tmp_review
 
-<<<<<<< HEAD
-    if not (p_atoms == q_atoms[min_review]).all():
-        print("error: Not aligned")
-        sys.exit()
-=======
     assert (p_atoms == q_atoms[min_review]).all(), "error: Not aligned"
->>>>>>> d71f7554
 
     return min_rmsd, min_swap, min_reflection, min_review
 
@@ -1989,16 +1983,12 @@
     # Save the resulting RMSD
     result_rmsd = None
 
-<<<<<<< HEAD
     # Collect changes to be done on q coords
     q_swap = None
     q_reflection = None
     q_review = None
 
-    if args.use_reflections:
-=======
     if settings.use_reflections:
->>>>>>> d71f7554
 
         result_rmsd, q_swap, q_reflection, q_review = check_reflections(
             p_atoms,
@@ -2040,7 +2030,6 @@
     # print result
     if settings.output:
 
-<<<<<<< HEAD
         if q_swap is not None:
             q_coord = q_coord[:, q_swap]
 
@@ -2049,10 +2038,7 @@
 
         q_coord -= centroid(q_coord)
 
-        if q_review is not None:
-=======
         if settings.reorder:
->>>>>>> d71f7554
 
             if q_review.shape[0] != q_all.shape[0]:
                 print("error: Reorder length error. Full atom list needed for --print")
@@ -2072,11 +2058,7 @@
         q_coord += p_cent
 
         # done and done
-<<<<<<< HEAD
-        xyz = set_coordinates(q_all_atoms, q_coord, title=f"{args.structure_b} - modified")
-=======
         xyz = set_coordinates(q_all_atoms, q_all, title=f"{settings.structure_b} - modified")
->>>>>>> d71f7554
         print(xyz)
 
     else:
