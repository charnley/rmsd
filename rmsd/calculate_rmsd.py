#!/usr/bin/env python
__doc__ = """
Calculate Root-mean-square deviation (RMSD) between structure A and B, in XYZ
or PDB format, using transformation and rotation.

For more information, usage, example and citation read more at
https://github.com/charnley/rmsd
"""

__version__ = "1.5.1"

import argparse
import copy
import gzip
import re
import sys
from pathlib import Path
from typing import Any, Iterator, List, Optional, Protocol, Set, Tuple, Union

import numpy as np
from numpy import ndarray
from scipy.optimize import linear_sum_assignment  # type: ignore
from scipy.spatial import distance_matrix  # type: ignore
from scipy.spatial.distance import cdist  # type: ignore

try:
    import qmllib  # type: ignore
    from qmllib.kernels import laplacian_kernel  # type: ignore
    from qmllib.representations import generate_fchl19  # type: ignore
except ImportError:  # pragma: no cover
    qmllib = None  # pragma: no cover


METHOD_KABSCH = "kabsch"
METHOD_QUATERNION = "quaternion"
METHOD_NOROTATION = "none"
ROTATION_METHODS = [METHOD_KABSCH, METHOD_QUATERNION, METHOD_NOROTATION]


REORDER_NONE = "none"
REORDER_QML = "qml"
REORDER_HUNGARIAN = "hungarian"
REORDER_INERTIA_HUNGARIAN = "inertia-hungarian"
REORDER_BRUTE = "brute"
REORDER_DISTANCE = "distance"
REORDER_METHODS = [
    REORDER_NONE,
    REORDER_QML,
    REORDER_HUNGARIAN,
    REORDER_INERTIA_HUNGARIAN,
    REORDER_BRUTE,
    REORDER_DISTANCE,
]


AXIS_SWAPS = np.array([[0, 1, 2], [0, 2, 1], [1, 0, 2], [1, 2, 0], [2, 1, 0], [2, 0, 1]])

AXIS_REFLECTIONS = np.array(
    [
        [1, 1, 1],
        [-1, 1, 1],
        [1, -1, 1],
        [1, 1, -1],
        [-1, -1, 1],
        [-1, 1, -1],
        [1, -1, -1],
        [-1, -1, -1],
    ]
)

ELEMENT_WEIGHTS = {
    1: 1.00797,
    2: 4.00260,
    3: 6.941,
    4: 9.01218,
    5: 10.81,
    6: 12.011,
    7: 14.0067,
    8: 15.9994,
    9: 18.998403,
    10: 20.179,
    11: 22.98977,
    12: 24.305,
    13: 26.98154,
    14: 28.0855,
    15: 30.97376,
    16: 32.06,
    17: 35.453,
    19: 39.0983,
    18: 39.948,
    20: 40.08,
    21: 44.9559,
    22: 47.90,
    23: 50.9415,
    24: 51.996,
    25: 54.9380,
    26: 55.847,
    28: 58.70,
    27: 58.9332,
    29: 63.546,
    30: 65.38,
    31: 69.72,
    32: 72.59,
    33: 74.9216,
    34: 78.96,
    35: 79.904,
    36: 83.80,
    37: 85.4678,
    38: 87.62,
    39: 88.9059,
    40: 91.22,
    41: 92.9064,
    42: 95.94,
    43: 98,
    44: 101.07,
    45: 102.9055,
    46: 106.4,
    47: 107.868,
    48: 112.41,
    49: 114.82,
    50: 118.69,
    51: 121.75,
    53: 126.9045,
    52: 127.60,
    54: 131.30,
    55: 132.9054,
    56: 137.33,
    57: 138.9055,
    58: 140.12,
    59: 140.9077,
    60: 144.24,
    61: 145,
    62: 150.4,
    63: 151.96,
    64: 157.25,
    65: 158.9254,
    66: 162.50,
    67: 164.9304,
    68: 167.26,
    69: 168.9342,
    70: 173.04,
    71: 174.967,
    72: 178.49,
    73: 180.9479,
    74: 183.85,
    75: 186.207,
    76: 190.2,
    77: 192.22,
    78: 195.09,
    79: 196.9665,
    80: 200.59,
    81: 204.37,
    82: 207.2,
    83: 208.9804,
    84: 209,
    85: 210,
    86: 222,
    87: 223,
    88: 226.0254,
    89: 227.0278,
    91: 231.0359,
    90: 232.0381,
    93: 237.0482,
    92: 238.029,
    94: 242,
    95: 243,
    97: 247,
    96: 247,
    102: 250,
    98: 251,
    99: 252,
    108: 255,
    109: 256,
    100: 257,
    101: 258,
    103: 260,
    104: 261,
    107: 262,
    105: 262,
    106: 263,
    110: 269,
    111: 272,
    112: 277,
}

ELEMENT_NAMES = {
    1: "H",
    2: "He",
    3: "Li",
    4: "Be",
    5: "B",
    6: "C",
    7: "N",
    8: "O",
    9: "F",
    10: "Ne",
    11: "Na",
    12: "Mg",
    13: "Al",
    14: "Si",
    15: "P",
    16: "S",
    17: "Cl",
    18: "Ar",
    19: "K",
    20: "Ca",
    21: "Sc",
    22: "Ti",
    23: "V",
    24: "Cr",
    25: "Mn",
    26: "Fe",
    27: "Co",
    28: "Ni",
    29: "Cu",
    30: "Zn",
    31: "Ga",
    32: "Ge",
    33: "As",
    34: "Se",
    35: "Br",
    36: "Kr",
    37: "Rb",
    38: "Sr",
    39: "Y",
    40: "Zr",
    41: "Nb",
    42: "Mo",
    43: "Tc",
    44: "Ru",
    45: "Rh",
    46: "Pd",
    47: "Ag",
    48: "Cd",
    49: "In",
    50: "Sn",
    51: "Sb",
    52: "Te",
    53: "I",
    54: "Xe",
    55: "Cs",
    56: "Ba",
    57: "La",
    58: "Ce",
    59: "Pr",
    60: "Nd",
    61: "Pm",
    62: "Sm",
    63: "Eu",
    64: "Gd",
    65: "Tb",
    66: "Dy",
    67: "Ho",
    68: "Er",
    69: "Tm",
    70: "Yb",
    71: "Lu",
    72: "Hf",
    73: "Ta",
    74: "W",
    75: "Re",
    76: "Os",
    77: "Ir",
    78: "Pt",
    79: "Au",
    80: "Hg",
    81: "Tl",
    82: "Pb",
    83: "Bi",
    84: "Po",
    85: "At",
    86: "Rn",
    87: "Fr",
    88: "Ra",
    89: "Ac",
    90: "Th",
    91: "Pa",
    92: "U",
    93: "Np",
    94: "Pu",
    95: "Am",
    96: "Cm",
    97: "Bk",
    98: "Cf",
    99: "Es",
    100: "Fm",
    101: "Md",
    102: "No",
    103: "Lr",
    104: "Rf",
    105: "Db",
    106: "Sg",
    107: "Bh",
    108: "Hs",
    109: "Mt",
    110: "Ds",
    111: "Rg",
    112: "Cn",
    114: "Uuq",
    116: "Uuh",
}

NAMES_ELEMENT = {value: key for key, value in ELEMENT_NAMES.items()}


class ReorderCallable(Protocol):
    def __call__(
        self,
        p_atoms: ndarray,
        q_atoms: ndarray,
        p_coord: ndarray,
        q_coord: ndarray,
        **kwargs: Any,
    ) -> ndarray:
        """
        Protocol for a reorder callable function

        Return:
            ndarray dtype=int  # Array of indices
        """
        ...  # pragma: no cover


class RmsdCallable(Protocol):
    def __call__(
        self,
        P: ndarray,
        Q: ndarray,
        **kwargs: Any,
    ) -> float:
        """
        Protocol for a rotation callable function

        return:
            RMSD after rotation
        """
        ...  # pragma: no cover


def str_atom(atom: int) -> str:
    """
    Convert atom type from integer to string

    Parameters
    ----------
    atoms : string

    Returns
    -------
    atoms : integer

    """
    return ELEMENT_NAMES[atom]


def int_atom(atom: str) -> int:
    """
    Convert atom type from string to integer

    Parameters
    ----------
    atoms : string

    Returns
    -------
    atoms : integer
    """

    atom = atom.capitalize().strip()
    return NAMES_ELEMENT[atom]


def rmsd(P: ndarray, Q: ndarray, **kwargs) -> float:
    """
    Calculate Root-mean-square deviation from two sets of vectors V and W.

    Parameters
    ----------
    V : array
        (N,D) matrix, where N is points and D is dimension.
    W : array
        (N,D) matrix, where N is points and D is dimension.

    Returns
    -------
    rmsd : float
        Root-mean-square deviation between the two vectors
    """
    diff = P - Q
    return np.sqrt((diff * diff).sum() / P.shape[0])


def kabsch_rmsd(
    P: ndarray,
    Q: ndarray,
    W: Optional[ndarray] = None,
    translate: bool = False,
    **kwargs: Any,
) -> float:
    """
    Rotate matrix P unto Q using Kabsch algorithm and calculate the RMSD.
    An optional vector of weights W may be provided.

    Parameters
    ----------
    P : array
        (N,D) matrix, where N is points and D is dimension.
    Q : array
        (N,D) matrix, where N is points and D is dimension.
    W : array or None
        (N) vector, where N is points.
    translate : bool
        Use centroids to translate vector P and Q unto each other.

    Returns
    -------
    rmsd : float
        root-mean squared deviation
    """

    if translate:
        Q = Q - centroid(Q)
        P = P - centroid(P)

    if W is not None:
        return kabsch_weighted_rmsd(P, Q, W)

    P = kabsch_rotate(P, Q)
    return rmsd(P, Q)


def kabsch_rotate(P: ndarray, Q: ndarray) -> ndarray:
    """
    Rotate matrix P unto matrix Q using Kabsch algorithm.

    Parameters
    ----------
    P : array
        (N,D) matrix, where N is points and D is dimension.
    Q : array
        (N,D) matrix, where N is points and D is dimension.

    Returns
    -------
    P : array
        (N,D) matrix, where N is points and D is dimension,
        rotated

    """
    U = kabsch(P, Q)

    # Rotate P
    P = np.dot(P, U)
    return P


def kabsch_fit(P: ndarray, Q: ndarray, W: Optional[ndarray] = None) -> ndarray:
    """
    Rotate and translate matrix P unto matrix Q using Kabsch algorithm.
    An optional vector of weights W may be provided.

    Parameters
    ----------
    P : array
        (N,D) matrix, where N is points and D is dimension.
    Q : array
        (N,D) matrix, where N is points and D is dimension.
    W : array or None
        (N) vector, where N is points.

    Returns
    -------
    P : array
        (N,D) matrix, where N is points and D is dimension,
        rotated and translated.

    """
    if W is not None:
        P, _ = kabsch_weighted_fit(P, Q, W, return_rmsd=False)
    else:
        QC = centroid(Q)
        Q = Q - QC
        P = P - centroid(P)
        P = kabsch_rotate(P, Q) + QC
    return P


def kabsch(P: ndarray, Q: ndarray) -> ndarray:
    """
    Using the Kabsch algorithm with two sets of paired point P and Q, centered
    around the centroid. Each vector set is represented as an NxD
    matrix, where D is the the dimension of the space.
    The algorithm works in three steps:
    - a centroid translation of P and Q (assumed done before this function
      call)
    - the computation of a covariance matrix C
    - computation of the optimal rotation matrix U
    For more info see http://en.wikipedia.org/wiki/Kabsch_algorithm
    Parameters
    ----------
    P : array
        (N,D) matrix, where N is points and D is dimension.
    Q : array
        (N,D) matrix, where N is points and D is dimension.
    Returns
    -------
    U : matrix
        Rotation matrix (D,D)
    """

    # Computation of the covariance matrix
    C = np.dot(np.transpose(P), Q)

    # Computation of the optimal rotation matrix
    # This can be done using singular value decomposition (SVD)
    # Getting the sign of the det(V)*(W) to decide
    # whether we need to correct our rotation matrix to ensure a
    # right-handed coordinate system.
    # And finally calculating the optimal rotation matrix U
    # see http://en.wikipedia.org/wiki/Kabsch_algorithm
    V, S, W = np.linalg.svd(C)
    d = (np.linalg.det(V) * np.linalg.det(W)) < 0.0

    if d:
        S[-1] = -S[-1]
        V[:, -1] = -V[:, -1]

    # Create Rotation matrix U
    U: ndarray = np.dot(V, W)

    return U


def kabsch_weighted(
    P: ndarray, Q: ndarray, W: Optional[ndarray] = None
) -> Tuple[ndarray, ndarray, float]:
    """
    Using the Kabsch algorithm with two sets of paired point P and Q.
    Each vector set is represented as an NxD matrix, where D is the
    dimension of the space.
    An optional vector of weights W may be provided.

    Note that this algorithm does not require that P and Q have already
    been overlayed by a centroid translation.

    The function returns the rotation matrix U, translation vector V,
    and RMS deviation between Q and P', where P' is:

        P' = P * U + V

    For more info see http://en.wikipedia.org/wiki/Kabsch_algorithm

    Parameters
    ----------
    P : array
        (N,D) matrix, where N is points and D is dimension.
    Q : array
        (N,D) matrix, where N is points and D is dimension.
    W : array or None
        (N) vector, where N is points.

    Returns
    -------
    U    : matrix
           Rotation matrix (D,D)
    V    : vector
           Translation vector (D)
    RMSD : float
           Root mean squared deviation between P and Q
    """
    # Computation of the weighted covariance matrix
    CMP = np.zeros(3)
    CMQ = np.zeros(3)
    C = np.zeros((3, 3))
    if W is None:
        W = np.ones(len(P)) / len(P)
    W = np.array([W, W, W]).T
    # NOTE UNUSED psq = 0.0
    # NOTE UNUSED qsq = 0.0
    iw = 3.0 / W.sum()
    n = len(P)
    for i in range(3):
        for j in range(n):
            for k in range(3):
                C[i, k] += P[j, i] * Q[j, k] * W[j, i]
    CMP = (P * W).sum(axis=0)
    CMQ = (Q * W).sum(axis=0)
    PSQ = (P * P * W).sum() - (CMP * CMP).sum() * iw
    QSQ = (Q * Q * W).sum() - (CMQ * CMQ).sum() * iw
    C = (C - np.outer(CMP, CMQ) * iw) * iw

    # Computation of the optimal rotation matrix
    # This can be done using singular value decomposition (SVD)
    # Getting the sign of the det(V)*(W) to decide
    # whether we need to correct our rotation matrix to ensure a
    # right-handed coordinate system.
    # And finally calculating the optimal rotation matrix U
    # see http://en.wikipedia.org/wiki/Kabsch_algorithm
    V, S, W = np.linalg.svd(C)
    d = (np.linalg.det(V) * np.linalg.det(W)) < 0.0

    if d:
        S[-1] = -S[-1]
        V[:, -1] = -V[:, -1]

    # Create Rotation matrix U, translation vector V, and calculate RMSD:
    U = np.dot(V, W)
    msd = (PSQ + QSQ) * iw - 2.0 * S.sum()
    if msd < 0.0:
        msd = 0.0
    rmsd_ = np.sqrt(msd)
    V = np.zeros(3)
    for i in range(3):
        t = (U[i, :] * CMQ).sum()
        V[i] = CMP[i] - t
    V = V * iw
    return U, V, rmsd_


def kabsch_weighted_fit(
    P: ndarray,
    Q: ndarray,
    W: Optional[ndarray] = None,
    return_rmsd: bool = False,
) -> Tuple[ndarray, Optional[float]]:
    """
    Fit P to Q with optional weights W.
    Also returns the RMSD of the fit if return_rmsd=True.

    Parameters
    ----------
    P    : array
           (N,D) matrix, where N is points and D is dimension.
    Q    : array
           (N,D) matrix, where N is points and D is dimension.
    W    : vector
           (N) vector, where N is points
    rmsd : Bool
           If True, rmsd is returned as well as the fitted coordinates.

    Returns
    -------
    P'   : array
           (N,D) matrix, where N is points and D is dimension.
    RMSD : float
           if the function is called with rmsd=True
    """
    rmsd_: float
    R, T, rmsd_ = kabsch_weighted(Q, P, W)
    PNEW: ndarray = np.dot(P, R.T) + T
    if return_rmsd:
        return (PNEW, rmsd_)
    else:
        return (PNEW, None)


def kabsch_weighted_rmsd(P: ndarray, Q: ndarray, W: Optional[ndarray] = None) -> float:
    """
    Calculate the RMSD between P and Q with optional weights W

    Parameters
    ----------
    P : array
        (N,D) matrix, where N is points and D is dimension.
    Q : array
        (N,D) matrix, where N is points and D is dimension.
    W : vector
        (N) vector, where N is points

    Returns
    -------
    RMSD : float
    """
    _, _, w_rmsd = kabsch_weighted(P, Q, W)
    return w_rmsd


def quaternion_rmsd(P: ndarray, Q: ndarray, **kwargs: Any) -> float:
    """
    Rotate matrix P unto Q and calculate the RMSD
    based on doi:10.1016/1049-9660(91)90036-O

    Parameters
    ----------
    P : array
        (N,D) matrix, where N is points and D is dimension.
    Q : array
        (N,D) matrix, where N is points and D is dimension.

    Returns
    -------
    rmsd : float
    """
    rot = quaternion_rotate(P, Q)
    P = np.dot(P, rot)
    return rmsd(P, Q)


def quaternion_transform(r: ndarray) -> ndarray:
    """
    Get optimal rotation
    note: translation will be zero when the centroids of each molecule are the
    same
    """
    Wt_r = makeW(*r).T
    Q_r = makeQ(*r)
    rot: ndarray = Wt_r.dot(Q_r)[:3, :3]
    return rot


def makeW(r1: float, r2: float, r3: float, r4: float = 0) -> ndarray:
    """
    matrix involved in quaternion rotation
    """
    W = np.asarray(
        [
            [r4, r3, -r2, r1],
            [-r3, r4, r1, r2],
            [r2, -r1, r4, r3],
            [-r1, -r2, -r3, r4],
        ]
    )
    return W


def makeQ(r1: float, r2: float, r3: float, r4: float = 0) -> ndarray:
    """
    matrix involved in quaternion rotation
    """
    Q = np.asarray(
        [
            [r4, -r3, r2, r1],
            [r3, r4, -r1, r2],
            [-r2, r1, r4, r3],
            [-r1, -r2, -r3, r4],
        ]
    )
    return Q


def quaternion_rotate(X: ndarray, Y: ndarray) -> ndarray:
    """
    Calculate the rotation

    Parameters
    ----------
    X : array
        (N,D) matrix, where N is points and D is dimension.
    Y: array
        (N,D) matrix, where N is points and D is dimension.

    Returns
    -------
    rot : matrix
        Rotation matrix (D,D)
    """
    N = X.shape[0]
    W = np.asarray([makeW(*Y[k]) for k in range(N)])
    Q = np.asarray([makeQ(*X[k]) for k in range(N)])
    Qt_dot_W = np.asarray([np.dot(Q[k].T, W[k]) for k in range(N)])
    # NOTE UNUSED W_minus_Q = np.asarray([W[k] - Q[k] for k in range(N)])
    A = np.sum(Qt_dot_W, axis=0)
    eigen = np.linalg.eigh(A)
    r = eigen[1][:, eigen[0].argmax()]
    rot = quaternion_transform(r)
    return rot


def centroid(X: ndarray) -> ndarray:
    """
    Centroid is the mean position of all the points in all of the coordinate
    directions, from a vectorset X.

    https://en.wikipedia.org/wiki/Centroid

    C = sum(X)/len(X)

    Parameters
    ----------
    X : array
        (N,D) matrix, where N is points and D is dimension.

    Returns
    -------
    C : ndarray
        centroid
    """
    C: ndarray = X.mean(axis=0)
    return C


def hungarian_vectors(
    p_vecs: ndarray, q_vecs: ndarray, sigma: float = 1e-0, use_kernel: bool = True
) -> ndarray:
    """

    Hungarian cost assignment of a similiarty molecule kernel.

    Note: Assumes p and q are atoms of same type

    Parameters
    ----------
    p_vecs : array
        (N,L) matrix, where N is no. of atoms and L is representation length
    q_vecs : array
        (N,L) matrix, where N is no. of atoms and L is representation length

    Returns
    -------
    indices_b : array
        (N) view vector of reordered assignment

    """

    if use_kernel:
        # Calculate cost matrix from similarity kernel
        K = laplacian_kernel(p_vecs, q_vecs, sigma)
        K *= -1.0
        K += 1.0

    else:
        K = distance_matrix(p_vecs, q_vecs)

    # Perform Hungarian analysis on distance matrix between atoms of 1st
    # structure and trial structure
    indices_b: ndarray
    indices_a: ndarray
    indices_a, indices_b = linear_sum_assignment(K)

    return indices_b


def reorder_similarity(
    p_atoms: ndarray,
    q_atoms: ndarray,
    p_coord: ndarray,
    q_coord: ndarray,
    use_kernel: bool = True,
    **kwargs: Any,
) -> ndarray:
    """
    Re-orders the input atom list and xyz coordinates using QML similarity
    the Hungarian method for assignment.

    Parameters
    ----------
    p_atoms : array
        (N,1) matrix, where N is points holding the atoms' names
    p_atoms : array
        (N,1) matrix, where N is points holding the atoms' names
    p_coord : array
        (N,D) matrix, where N is points and D is dimension
    q_coord : array
        (N,D) matrix, where N is points and D is dimension

    Returns
    -------
    view_reorder : array
             (N,1) matrix, reordered indexes of atom alignment based on the
             coordinates of the atoms
    """

    elements = np.unique(p_atoms)
    n_atoms = p_atoms.shape[0]
    distance_cut = 20.0

    parameters = {
        "elements": elements,
        "pad": n_atoms,
        "rcut": distance_cut,
        "acut": distance_cut,
    }

    p_vecs = generate_fchl19(p_atoms, p_coord, **parameters)

    q_vecs = generate_fchl19(q_atoms, q_coord, **parameters)

    # generate full view from q shape to fill in atom view on the fly
    view_reorder = np.zeros(q_atoms.shape, dtype=int)

    for atom in elements:

        (p_atom_idx,) = np.where(p_atoms == atom)
        (q_atom_idx,) = np.where(q_atoms == atom)

        p_vecs_atom = p_vecs[p_atom_idx]
        q_vecs_atom = q_vecs[q_atom_idx]

        view = hungarian_vectors(p_vecs_atom, q_vecs_atom, use_kernel=use_kernel)
        view_reorder[p_atom_idx] = q_atom_idx[view]

    return view_reorder


def reorder_distance(
    p_atoms: ndarray,
    q_atoms: ndarray,
    p_coord: ndarray,
    q_coord: ndarray,
    **kwargs: Any,
) -> ndarray:
    """
    Re-orders the input atom list and xyz coordinates by atom type and then by
    distance of each atom from the centroid.

    Parameters
    ----------
    atoms : array
        (N,1) matrix, where N is points holding the atoms' names
    coord : array
        (N,D) matrix, where N is points and D is dimension

    Returns
    -------
    atoms_reordered : array
        (N,1) matrix, where N is points holding the ordered atoms' names
    coords_reordered : array
        (N,D) matrix, where N is points and D is dimension (rows re-ordered)
    """

    # Find unique atoms
    unique_atoms = np.unique(p_atoms)

    # generate full view from q shape to fill in atom view on the fly
    view_reorder = np.zeros(q_atoms.shape, dtype=int)

    for atom in unique_atoms:

        (p_atom_idx,) = np.where(p_atoms == atom)
        (q_atom_idx,) = np.where(q_atoms == atom)

        A_coord = p_coord[p_atom_idx]
        B_coord = q_coord[q_atom_idx]

        # Calculate distance from each atom to centroid
        A_norms = np.linalg.norm(A_coord, axis=1)
        B_norms = np.linalg.norm(B_coord, axis=1)

        reorder_indices_A = np.argsort(A_norms)
        reorder_indices_B = np.argsort(B_norms)

        # Project the order of P onto Q
        translator = np.argsort(reorder_indices_A)
        view = reorder_indices_B[translator]
        view_reorder[p_atom_idx] = q_atom_idx[view]

    return view_reorder


def hungarian(A: ndarray, B: ndarray) -> ndarray:
    """
    Hungarian reordering.

    Assume A and B are coordinates for atoms of SAME type only
    """

    # should be kabasch here i think
    distances = cdist(A, B, "euclidean")

    # Perform Hungarian analysis on distance matrix between atoms of 1st
    # structure and trial structure
    indices_b: ndarray
    indices_a: ndarray
    indices_a, indices_b = linear_sum_assignment(distances)

    return indices_b


def reorder_hungarian(
    p_atoms: ndarray,
    q_atoms: ndarray,
    p_coord: ndarray,
    q_coord: ndarray,
    **kwargs: Any,
) -> ndarray:
    """
    Re-orders the input atom list and xyz coordinates using the Hungarian
    method (using optimized column results)

    Parameters
    ----------
    p_atoms : array
        (N,1) matrix, where N is points holding the atoms' names
    p_atoms : array
        (N,1) matrix, where N is points holding the atoms' names
    p_coord : array
        (N,D) matrix, where N is points and D is dimension
    q_coord : array
        (N,D) matrix, where N is points and D is dimension

    Returns
    -------
    view_reorder : array
             (N,1) matrix, reordered indexes of atom alignment based on the
             coordinates of the atoms

    """

    # Find unique atoms
    unique_atoms = np.unique(p_atoms)

    # generate full view from q shape to fill in atom view on the fly
    view_reorder = np.zeros(q_atoms.shape, dtype=int)
    view_reorder -= 1

    for atom in unique_atoms:
        (p_atom_idx,) = np.where(p_atoms == atom)
        (q_atom_idx,) = np.where(q_atoms == atom)

        A_coord = p_coord[p_atom_idx]
        B_coord = q_coord[q_atom_idx]

        view = hungarian(A_coord, B_coord)
        view_reorder[p_atom_idx] = q_atom_idx[view]

    return view_reorder


def reorder_inertia_hungarian(
    p_atoms: ndarray,
    q_atoms: ndarray,
    p_coord: ndarray,
    q_coord: ndarray,
    **kwargs: Any,
) -> ndarray:
    """
    Align the principal intertia axis and then re-orders the input atom list
    and xyz coordinates using the Hungarian method (using optimized column
    results)

    Parameters
    ----------
    p_atoms : array
        (N,1) matrix, where N is points holding the atoms' names
    p_atoms : array
        (N,1) matrix, where N is points holding the atoms' names
    p_coord : array
        (N,D) matrix, where N is points and D is dimension
    q_coord : array
        (N,D) matrix, where N is points and D is dimension

    Returns
    -------
    view_reorder : array
             (N,1) matrix, reordered indexes of atom alignment based on the
             coordinates of the atoms

    """
    # get the principal axis of P and Q
    p_axis = get_principal_axis(p_atoms, p_coord)
    q_axis = get_principal_axis(q_atoms, q_coord)

    # rotate Q onto P considering that the axis are parallel and antiparallel
    U1 = rotation_matrix_vectors(p_axis, q_axis)
    U2 = rotation_matrix_vectors(p_axis, -q_axis)
    q_coord1 = np.dot(q_coord, U1)
    q_coord2 = np.dot(q_coord, U2)

    q_review1 = reorder_hungarian(p_atoms, q_atoms, p_coord, q_coord1)
    q_review2 = reorder_hungarian(p_atoms, q_atoms, p_coord, q_coord2)
    q_coord1 = q_coord1[q_review1]
    q_coord2 = q_coord2[q_review2]

    rmsd1 = kabsch_rmsd(p_coord, q_coord1)
    rmsd2 = kabsch_rmsd(p_coord, q_coord2)

    if rmsd1 < rmsd2:
        return q_review1
    else:
        return q_review2


def generate_permutations(elements: List[int], n: int) -> Iterator[List[int]]:
    """
    Heap's algorithm for generating all n! permutations in a list
    https://en.wikipedia.org/wiki/Heap%27s_algorithm

    """
    c = [0] * n
    yield elements
    i = 0
    while i < n:
        if c[i] < i:
            if i % 2 == 0:
                elements[0], elements[i] = elements[i], elements[0]
            else:
                elements[c[i]], elements[i] = elements[i], elements[c[i]]
            yield elements
            c[i] += 1
            i = 0
        else:
            c[i] = 0
            i += 1


def brute_permutation(A: ndarray, B: ndarray) -> ndarray:
    """
    Re-orders the input atom list and xyz coordinates using the brute force
    method of permuting all rows of the input coordinates

    Parameters
    ----------
    A : array
        (N,D) matrix, where N is points and D is dimension
    B : array
        (N,D) matrix, where N is points and D is dimension

    Returns
    -------
    view : array
        (N,1) matrix, reordered view of B projected to A
    """

    rmsd_min = np.inf
    view_min: ndarray

    # Sets initial ordering for row indices to [0, 1, 2, ..., len(A)], used in
    # brute-force method

    num_atoms = A.shape[0]
    initial_order = list(range(num_atoms))

    for reorder_indices in generate_permutations(initial_order, num_atoms):

        # Re-order the atom array and coordinate matrix
        coords_ordered = B[reorder_indices]

        # Calculate the RMSD between structure 1 and the Hungarian re-ordered
        # structure 2
        rmsd_temp = kabsch_rmsd(A, coords_ordered)

        # Replaces the atoms and coordinates with the current structure if the
        # RMSD is lower
        if rmsd_temp < rmsd_min:
            rmsd_min = rmsd_temp
            view_min = np.asarray(copy.deepcopy(reorder_indices))

    return view_min


def reorder_brute(
    p_atoms: ndarray,
    q_atoms: ndarray,
    p_coord: ndarray,
    q_coord: ndarray,
    **kwargs: Any,
) -> ndarray:
    """
    Re-orders the input atom list and xyz coordinates using all permutation of
    rows (using optimized column results)

    Parameters
    ----------
    p_atoms : array
        (N,1) matrix, where N is points holding the atoms' names
    q_atoms : array
        (N,1) matrix, where N is points holding the atoms' names
    p_coord : array
        (N,D) matrix, where N is points and D is dimension
    q_coord : array
        (N,D) matrix, where N is points and D is dimension

    Returns
    -------
    view_reorder : array
        (N,1) matrix, reordered indexes of atom alignment based on the
        coordinates of the atoms

    """

    # Find unique atoms
    unique_atoms = np.unique(p_atoms)

    # generate full view from q shape to fill in atom view on the fly
    view_reorder = np.zeros(q_atoms.shape, dtype=int)
    view_reorder -= 1

    for atom in unique_atoms:
        (p_atom_idx,) = np.where(p_atoms == atom)
        (q_atom_idx,) = np.where(q_atoms == atom)

        A_coord = p_coord[p_atom_idx]
        B_coord = q_coord[q_atom_idx]

        view = brute_permutation(A_coord, B_coord)
        view_reorder[p_atom_idx] = q_atom_idx[view]

    return view_reorder


def check_reflections(
    p_atoms: ndarray,
    q_atoms: ndarray,
    p_coord: ndarray,
    q_coord: ndarray,
    reorder_method: Optional[ReorderCallable] = None,
    rmsd_method: RmsdCallable = kabsch_rmsd,
    keep_stereo: bool = False,
) -> Tuple[float, ndarray, ndarray, ndarray]:
    """
    Minimize RMSD using reflection planes for molecule P and Q

    Warning: This will affect stereo-chemistry

    Parameters
    ----------
    p_atoms : array
        (N,1) matrix, where N is points holding the atoms' names
    q_atoms : array
        (N,1) matrix, where N is points holding the atoms' names
    p_coord : array
        (N,D) matrix, where N is points and D is dimension
    q_coord : array
        (N,D) matrix, where N is points and D is dimension

    Returns
    -------
    min_rmsd
    min_swap
    min_reflection
    min_review

    """

    if reorder_method is None:
        assert (p_atoms == q_atoms).all(), "No reorder method selected, but atoms are not ordered"

    min_rmsd = np.inf
    min_swap: ndarray
    min_reflection: ndarray
    min_review: ndarray = np.array(range(len(p_atoms)))
    tmp_review: ndarray = min_review
    swap_mask = [1, -1, -1, 1, -1, 1]
    reflection_mask = [1, -1, -1, -1, 1, 1, 1, -1]

    for swap, i in zip(AXIS_SWAPS, swap_mask):
        for reflection, j in zip(AXIS_REFLECTIONS, reflection_mask):

            # skip enantiomers
            if keep_stereo and i * j == -1:
                continue

            tmp_atoms = copy.copy(q_atoms)
            tmp_coord = copy.deepcopy(q_coord)
            tmp_coord = tmp_coord[:, swap]
            tmp_coord = np.dot(tmp_coord, np.diag(reflection))
            tmp_coord -= centroid(tmp_coord)

            # Reorder
            if reorder_method is not None:
                tmp_review = reorder_method(p_atoms, tmp_atoms, p_coord, tmp_coord)
                tmp_coord = tmp_coord[tmp_review]
                tmp_atoms = tmp_atoms[tmp_review]

            # Rotation
            this_rmsd = rmsd_method(p_coord, tmp_coord)

            if this_rmsd < min_rmsd:
                min_rmsd = this_rmsd
                min_swap = swap
                min_reflection = reflection
                min_review = tmp_review

    assert (p_atoms == q_atoms[min_review]).all(), "error: Not aligned"

    return min_rmsd, min_swap, min_reflection, min_review


def rotation_matrix_vectors(v1: ndarray, v2: ndarray) -> ndarray:
    """
    Returns the rotation matrix that rotates v1 onto v2
    using Rodrigues' rotation formula.
    (see https://math.stackexchange.com/a/476311)
    ----------
    v1 : array
        Dim 3 float array
    v2 : array
        Dim 3 float array

    Return
    ------
    output : 3x3 matrix
        Rotation matrix
    """

    rot: ndarray

    if (v1 == v2).all():
        rot = np.eye(3)

    # return a rotation of pi around the y-axis
    elif (v1 == -v2).all():
        rot = np.array([[-1.0, 0.0, 0.0], [0.0, 1.0, 0.0], [0.0, 0.0, -1.0]])

    else:
        v = np.cross(v1, v2)
        s = np.linalg.norm(v)
        c = np.vdot(v1, v2)

        vx = np.array([[0.0, -v[2], v[1]], [v[2], 0.0, -v[0]], [-v[1], v[0], 0.0]])

        rot = np.eye(3) + vx + np.dot(vx, vx) * ((1.0 - c) / (s * s))

    return rot


def get_cm(atoms: ndarray, V: ndarray) -> ndarray:
    """
    Get the center of mass of V.
    ----------
    atoms : list
        List of atomic types
    V : array
        (N,3) matrix of atomic coordinates

    Return
    ------
    output : (3) array
        The CM vector
    """

    weights: Union[List[float], ndarray] = [ELEMENT_WEIGHTS[x] for x in atoms]
    weights = np.asarray(weights)
    center_of_mass: ndarray = np.average(V, axis=0, weights=weights)

    return center_of_mass


def get_inertia_tensor(atoms: ndarray, V: ndarray) -> ndarray:
    """
    Get the tensor of intertia of V.
    ----------
    atoms : list
        List of atomic types
    V : array
        (N,3) matrix of atomic coordinates

    Return
    ------
    output : 3x3 float matrix
        The tensor of inertia
    """

    CV = V - get_cm(atoms, V)

    Ixx = 0.0
    Iyy = 0.0
    Izz = 0.0
    Ixy = 0.0
    Ixz = 0.0
    Iyz = 0.0

    for sp, acoord in zip(atoms, CV):
        amass = ELEMENT_WEIGHTS[sp]
        Ixx += amass * (acoord[1] * acoord[1] + acoord[2] * acoord[2])
        Iyy += amass * (acoord[0] * acoord[0] + acoord[2] * acoord[2])
        Izz += amass * (acoord[0] * acoord[0] + acoord[1] * acoord[1])
        Ixy += -amass * acoord[0] * acoord[1]
        Ixz += -amass * acoord[0] * acoord[2]
        Iyz += -amass * acoord[1] * acoord[2]

    return np.array([[Ixx, Ixy, Ixz], [Ixy, Iyy, Iyz], [Ixz, Iyz, Izz]])


def get_principal_axis(atoms: ndarray, V: ndarray) -> ndarray:
    """
    Get the molecule's principal axis.
    ----------
    atoms : list
        List of atomic types
    V : array
        (N,3) matrix of atomic coordinates

    Return
    ------
    output : array
        Array of dim 3 containing the principal axis
    """
    inertia = get_inertia_tensor(atoms, V)

    eigval, eigvec = np.linalg.eig(inertia)

    principal_axis: ndarray = eigvec[np.argmax(eigval)]

    return principal_axis


def set_coordinates(atoms: ndarray, V: ndarray, title: str = "", decimals: int = 8) -> str:
    """
    Print coordinates V with corresponding atoms to stdout in XYZ format.
    Parameters
    ----------
    atoms : list
        List of atomic types
    V : array
        (N,3) matrix of atomic coordinates
    title : string (optional)
        Title of molecule
    decimals : int (optional)
        number of decimals for the coordinates

    Return
    ------
    output : str
        Molecule in XYZ format

    """
    N, D = V.shape

    if N != len(atoms):
        raise ValueError("Mismatch between expected atoms and coordinate size")

    fmt = "{:<2}" + (" {:15." + str(decimals) + "f}") * 3

    out = list()
    out += [str(N)]
    out += [title]

    for i in range(N):
        atom = atoms[i]
        out += [fmt.format(atom, V[i, 0], V[i, 1], V[i, 2])]

    return "\n".join(out)


def get_coordinates(
    filename: Path, fmt: str, is_gzip: bool = False, return_atoms_as_int: bool = False
) -> Tuple[ndarray, ndarray]:
    """
    Get coordinates from filename in format fmt. Supports XYZ and PDB.
    Parameters
    ----------
    filename : string
        Filename to read
    fmt : string
        Format of filename. Either xyz or pdb.
    Returns
    -------
    atoms : list
        List of atomic types
    V : array
        (N,3) where N is number of atoms
    """
    if fmt == "xyz":
        get_func = get_coordinates_xyz

    elif fmt == "pdb":
        get_func = get_coordinates_pdb

    else:
        raise ValueError("Could not recognize file format: {:s}".format(fmt))

    val = get_func(filename, is_gzip=is_gzip, return_atoms_as_int=return_atoms_as_int)

    return val


def get_coordinates_pdb(
    filename: Path, is_gzip: bool = False, return_atoms_as_int: bool = False
) -> Tuple[ndarray, ndarray]:
    """
    Get coordinates from the first chain in a pdb file
    and return a vectorset with all the coordinates.

    Parameters
    ----------
    filename : string
        Filename to read

    Returns
    -------
    atoms : list
        List of atomic types
    V : array
        (N,3) where N is number of atoms
    """

    # PDB files tend to be a bit of a mess. The x, y and z coordinates
    # are supposed to be in column 31-38, 39-46 and 47-54, but this is
    # not always the case.
    # Because of this the three first columns containing a decimal is used.
    # Since the format doesn't require a space between columns, we use the
    # above column indices as a fallback.

    x_column: Optional[int] = None
    V: Union[List[ndarray], ndarray] = list()
    assert isinstance(V, list)

    # Same with atoms and atom naming.
    # The most robust way to do this is probably
    # to assume that the atomtype is given in column 3.

    atoms: Union[List[int], ndarray] = list()
    assert isinstance(atoms, list)
    openfunc: Any

    if is_gzip:
        openfunc = gzip.open
        openarg = "rt"
    else:
        openfunc = open
        openarg = "r"

    with openfunc(filename, openarg) as f:
        lines = f.readlines()
        for line in lines:
            if line.startswith("TER") or line.startswith("END"):
                break
            if line.startswith("ATOM") or line.startswith("HETATM"):
                tokens = line.split()
                # Try to get the atomtype
                try:
                    atom = tokens[2][0]
                    if atom in ("H", "C", "N", "O", "S", "P"):
                        atoms.append(atom)
                    else:
                        # e.g. 1HD1
                        atom = tokens[2][1]
                        if atom == "H":
                            atoms.append(atom)
                        else:
                            raise Exception

                except ValueError:
                    msg = f"error: Parsing atomtype for the following line:" f" \n{line}"
                    exit(msg)

                if x_column is None:
                    try:
                        # look for x column
                        for i, x in enumerate(tokens):
                            if "." in x and "." in tokens[i + 1] and "." in tokens[i + 2]:
                                x_column = i
                                break

                    except IndexError:
                        msg = "error: Parsing coordinates " "for the following line:" f"\n{line}"
                        exit(msg)

                assert x_column is not None

                # Try to read the coordinates
                try:
                    V.append(np.asarray(tokens[x_column : x_column + 3], dtype=float))

                except ValueError:
                    # If that doesn't work, use hardcoded indices
                    try:
                        x = line[30:38]
                        y = line[38:46]
                        z = line[46:54]
                        V.append(np.asarray([x, y, z], dtype=float))
                    except ValueError:
                        msg = f"error: Parsing input for the following line \n{line}"
                        exit(msg)

    if return_atoms_as_int:
        atoms = [int_atom(str(atom)) for atom in atoms]

    V = np.asarray(V)
    assert isinstance(V, ndarray)

    atoms = np.asarray(atoms)
    assert isinstance(atoms, ndarray)
    assert V.shape[0] == atoms.size

    return atoms, V


def get_coordinates_xyz_lines(
    lines: List[str], return_atoms_as_int: bool = False
) -> Tuple[ndarray, ndarray]:

    V: Union[List[ndarray], ndarray] = list()
    atoms: Union[List[str], ndarray] = list()
    n_atoms = 0

    assert isinstance(V, list)
    assert isinstance(atoms, list)

    # Read the first line to obtain the number of atoms to read
    try:
        n_atoms = int(lines[0])
    except ValueError:
        exit("error: Could not obtain the number of atoms in the .xyz file.")

    # Skip the title line
    # Use the number of atoms to not read beyond the end of a file
    for lines_read, line in enumerate(lines[2:]):

        line = line.strip()

        if lines_read == n_atoms:
            break

        values = line.split()

        if len(values) < 4:
            atom = re.findall(r"[a-zA-Z]+", line)[0]
            atom = atom.upper()
            numbers = re.findall(r"[-]?\d+\.\d*(?:[Ee][-\+]\d+)?", line)
            numbers = [float(number) for number in numbers]
        else:
            atom = values[0]
            numbers = [float(number) for number in values[1:]]

        # The numbers are not valid unless we obtain exacly three
        if len(numbers) >= 3:
            V.append(np.array(numbers)[:3])
            atoms.append(atom)
        else:
            msg = (
                f"Reading the .xyz file failed in line {lines_read + 2}."
                "Please check the format."
            )
            exit(msg)

    try:
        # I've seen examples where XYZ are written with integer atoms types
        atoms_ = [int(atom) for atom in atoms]
        atoms = [str_atom(atom) for atom in atoms_]

    except ValueError:
        # Correct atom spelling
        atoms = [atom.capitalize() for atom in atoms]

    if return_atoms_as_int:
        atoms_ = [int_atom(atom) for atom in atoms]
        atoms = np.array(atoms_)
    else:
        atoms = np.array(atoms)

    V = np.array(V)

    return atoms, V


def get_coordinates_xyz(
    filename: Path,
    is_gzip: bool = False,
    return_atoms_as_int: bool = False,
) -> Tuple[ndarray, ndarray]:
    """
    Get coordinates from filename and return a vectorset with all the
    coordinates, in XYZ format.

    Parameters
    ----------
    filename : string
        Filename to read

    Returns
    -------
    atoms : list
        List of atomic types
    V : array
        (N,3) where N is number of atoms
    """

    openfunc: Any

    if is_gzip:
        openfunc = gzip.open
        openarg = "rt"
    else:
        openfunc = open
        openarg = "r"

    with openfunc(filename, openarg) as f:
        lines = f.readlines()

    atoms, V = get_coordinates_xyz_lines(lines, return_atoms_as_int=return_atoms_as_int)

    return atoms, V


def parse_arguments(arguments: Optional[Union[str, List[str]]] = None) -> argparse.Namespace:

    description = __doc__

    version_msg = f"""
rmsd {__version__}

See https://github.com/charnley/rmsd for citation information

"""

    epilog = """
"""

    valid_reorder_methods = ", ".join(REORDER_METHODS)
    valid_rotation_methods = ", ".join(ROTATION_METHODS)

    parser = argparse.ArgumentParser(
        usage="calculate_rmsd [options] FILE_A FILE_B",
        description=description,
        formatter_class=argparse.RawDescriptionHelpFormatter,
        epilog=epilog,
    )

    # Input structures
    parser.add_argument(
        "structure_a",
        metavar="FILE_A",
        type=str,
        help="structures in .xyz or .pdb format",
    )
    parser.add_argument("structure_b", metavar="FILE_B", type=str)

    # Admin
    parser.add_argument("-v", "--version", action="version", version=version_msg)

    # Rotation
    parser.add_argument(
        "-r",
        "--rotation",
        action="store",
        default="kabsch",
        help=(
            "select rotation method. Valid methods are "
            f"{valid_rotation_methods}. "
            "Default is Kabsch."
        ),
        metavar="METHOD",
        choices=ROTATION_METHODS,
    )

    # Reorder arguments
    parser.add_argument(
        "-e",
        "--reorder",
        action="store_true",
        help="align the atoms of molecules",
    )
    parser.add_argument(
        "--reorder-method",
        action="store",
        default="hungarian",
        metavar="METHOD",
        help=(
            "select reorder method. Valid method are "
            f"{valid_reorder_methods}. "
            "Default is Hungarian."
        ),
        choices=REORDER_METHODS,
    )
    parser.add_argument(
        "-ur",
        "--use-reflections",
        action="store_true",
        help=(
            "scan through reflections in planes "
            "(eg Y transformed to -Y -> X, -Y, Z) "
            "and axis changes, (eg X and Z coords exchanged -> Z, Y, X). "
            "This will affect stereo-chemistry."
        ),
    )
    parser.add_argument(
        "-urks",
        "--use-reflections-keep-stereo",
        action="store_true",
        help=(
            "scan through reflections in planes "
            "(eg Y transformed to -Y -> X, -Y, Z) "
            "and axis changes, (eg X and Z coords exchanged -> Z, Y, X). "
            "Stereo-chemistry will be kept."
        ),
    )

    # Filter
    index_group = parser.add_mutually_exclusive_group()
    index_group.add_argument(
        "-nh",
        "--ignore-hydrogen",
        "--no-hydrogen",
        action="store_true",
        help="ignore hydrogens when calculating RMSD",
    )
    index_group.add_argument(
        "--remove-idx",
        nargs="+",
        type=int,
        help="index list of atoms NOT to consider",
        metavar="IDX",
    )
    index_group.add_argument(
        "--add-idx",
        nargs="+",
        type=int,
        help="index list of atoms to consider",
        metavar="IDX",
    )

    parser.add_argument(
        "--format",
        action="store",
        help="format of input files. valid format are xyz and pdb",
        metavar="FMT",
    )
    parser.add_argument(
        "--format-is-gzip",
        action="store_true",
        default=False,
        help=argparse.SUPPRESS,
    )

    parser.add_argument(
        "-p",
        "--output",
        "--print",
        action="store_true",
        help=(
            "print out structure B, "
            "centered and rotated unto structure A's coordinates "
            "in XYZ format"
        ),
    )

    parser.add_argument(
        "--print-only-rmsd-atoms",
        action="store_true",
        help=(
            "Print only atoms used in finding optimal RMSD calculation (relevant if filtering e.g. Hydrogens)"
        ),
    )

    args = parser.parse_args(arguments)

    # Check illegal combinations
    if args.output and args.reorder and (args.ignore_hydrogen or args.add_idx or args.remove_idx):
        print(
            "error: Cannot reorder atoms and print structure, "
            "when excluding atoms (such as --ignore-hydrogen)"
        )
        sys.exit(5)

    if (
        args.use_reflections
        and args.output
        and (args.ignore_hydrogen or args.add_idx or args.remove_idx)
    ):
        print(
            "error: Cannot use reflections on atoms and print, "
            "when excluding atoms (such as --ignore-hydrogen)"
        )
        sys.exit(5)

    # Check methods
    args.rotation = args.rotation.lower()
    if args.rotation not in ROTATION_METHODS:
        print(
            f"error: Unknown rotation method: '{args.rotation}'. "
            f"Please use {valid_rotation_methods}"
        )
        sys.exit(5)

    # Check reorder methods
    args.reorder_method = args.reorder_method.lower()
    if args.reorder_method not in REORDER_METHODS:
        print(
            f'error: Unknown reorder method: "{args.reorder_method}". '
            f"Please use {valid_reorder_methods}"
        )
        sys.exit(5)

    # Check fileformat
    if args.format is None:
        filename = args.structure_a
        suffixes = Path(filename).suffixes

        if len(suffixes) == 0:
            ext = None

        elif suffixes[-1] == ".gz":
            args.format_is_gzip = True
            ext = suffixes[-2].strip(".")

        else:
            ext = suffixes[-1].strip(".")

        args.format = ext

    # Check QML is installed
    if args.reorder_method == REORDER_QML and qmllib is None:
        print(
            "'qmllib' is not installed. Package is avaliable from: github.com/qmlcode/qmllib or pip install qmllib."
        )
        sys.exit(1)

    return args


def main(args: Optional[List[str]] = None) -> str:

    # Parse arguments
    settings = parse_arguments(args)

    # As default, load the extension as format
    # Parse pdb.gz and xyz.gz as pdb and xyz formats
    p_atoms, p_coord = get_coordinates(
        settings.structure_a,
        settings.format,
        is_gzip=settings.format_is_gzip,
        return_atoms_as_int=True,
    )

    q_atoms, q_coord = get_coordinates(
        settings.structure_b,
        settings.format,
        is_gzip=settings.format_is_gzip,
        return_atoms_as_int=True,
    )

    p_size = p_coord.shape[0]
    q_size = q_coord.shape[0]

    if not p_size == q_size:
        print("error: Structures not same size")
        sys.exit()

    if np.count_nonzero(p_atoms != q_atoms) and not settings.reorder:
        msg = """
error: Atoms are not in the same order.

Use --reorder to align the atoms (can be expensive for large structures).

Please see --help or documentation for more information or
https://github.com/charnley/rmsd for further examples.
"""
        print(msg)
        sys.exit()

    # Typing
    index: Union[Set[int], List[int], ndarray]

    # Set local view
    p_view: Optional[ndarray] = None
    q_view: Optional[ndarray] = None
    use_view: bool = True

    if settings.ignore_hydrogen:
<<<<<<< HEAD
        assert not isinstance(p_all_atoms[0], str)
        assert not isinstance(q_all_atoms[0], str)
        p_view = np.where(p_all_atoms != 1)  # type: ignore
        q_view = np.where(q_all_atoms != 1)  # type: ignore
=======
        p_view = np.where(p_atoms != 1)  # type: ignore
        q_view = np.where(q_atoms != 1)  # type: ignore
>>>>>>> a543e550

    elif settings.remove_idx:
        index = np.array(list(set(range(p_size)) - set(settings.remove_idx)))
        p_view = index
        q_view = index

    elif settings.add_idx:
        p_view = settings.add_idx
        q_view = settings.add_idx

    else:
        use_view = False

    # Set local view
    if use_view:
        p_coord_sub = copy.deepcopy(p_coord[p_view])
        q_coord_sub = copy.deepcopy(q_coord[q_view])
        p_atoms_sub = copy.deepcopy(p_atoms[p_view])
        q_atoms_sub = copy.deepcopy(q_atoms[q_view])

    else:
        p_coord_sub = copy.deepcopy(p_coord)
        q_coord_sub = copy.deepcopy(q_coord)
        p_atoms_sub = copy.deepcopy(p_atoms)
        q_atoms_sub = copy.deepcopy(q_atoms)

    # Recenter to centroid
    p_cent_sub = centroid(p_coord_sub)
    q_cent_sub = centroid(q_coord_sub)
    p_coord_sub -= p_cent_sub
    q_coord_sub -= q_cent_sub

    rmsd_method: RmsdCallable
    reorder_method: Optional[ReorderCallable]

    # set rotation method
    if settings.rotation == METHOD_KABSCH:
        rmsd_method = kabsch_rmsd
    elif settings.rotation == METHOD_QUATERNION:
        rmsd_method = quaternion_rmsd
    else:
        rmsd_method = rmsd

    # set reorder method
    reorder_method = None
    if settings.reorder_method == REORDER_QML:
        reorder_method = reorder_similarity
    elif settings.reorder_method == REORDER_HUNGARIAN:
        reorder_method = reorder_hungarian
    elif settings.reorder_method == REORDER_INERTIA_HUNGARIAN:
        reorder_method = reorder_inertia_hungarian
    elif settings.reorder_method == REORDER_BRUTE:
        reorder_method = reorder_brute  # pragma: no cover
    elif settings.reorder_method == REORDER_DISTANCE:
        reorder_method = reorder_distance

    # Save the resulting RMSD
    result_rmsd: Optional[float] = None

    # Collect changes to be done on q coords
    q_swap = None
    q_reflection = None
    q_review = None

    if settings.use_reflections:

        result_rmsd, q_swap, q_reflection, q_review = check_reflections(
            p_atoms_sub,
            q_atoms_sub,
            p_coord_sub,
            q_coord_sub,
            reorder_method=reorder_method,
            rmsd_method=rmsd_method,
        )

    elif settings.use_reflections_keep_stereo:

        result_rmsd, q_swap, q_reflection, q_review = check_reflections(
            p_atoms_sub,
            q_atoms_sub,
            p_coord_sub,
            q_coord_sub,
            reorder_method=reorder_method,
            rmsd_method=rmsd_method,
            keep_stereo=True,
        )

    elif settings.reorder:

        assert reorder_method is not None, "Cannot reorder without selecting --reorder method"
        q_review = reorder_method(p_atoms, q_atoms, p_coord, q_coord)

    # If there is a reorder, then apply before print
    if q_review is not None:

        q_atoms_sub = q_atoms_sub[q_review]
        q_coord_sub = q_coord_sub[q_review]

        assert all(
            p_atoms_sub == q_atoms_sub
        ), "error: Structure not aligned. Please submit bug report at http://github.com/charnley/rmsd"

    # Calculate the RMSD value
    if result_rmsd is None:
        result_rmsd = rmsd_method(p_coord_sub, q_coord_sub)

    # print result
    if settings.output:

        if q_swap is not None:
            q_coord_sub = q_coord_sub[:, q_swap]

        if q_reflection is not None:
            q_coord_sub = np.dot(q_coord_sub, np.diag(q_reflection))

        U = kabsch(q_coord_sub, p_coord_sub)

        if settings.print_only_rmsd_atoms or not use_view:
            q_coord_sub = np.dot(q_coord_sub, U)
            q_coord_sub += p_cent_sub
            return set_coordinates(
                q_atoms_sub,
                q_coord_sub,
                title=f"Rotated '{settings.structure_b}' to match '{settings.structure_a}', with a RMSD of {result_rmsd:.8f}",
            )

        # Swap, reflect, rotate and re-center on the full atom and coordinate set
        q_coord -= q_cent_sub

        if q_swap is not None:
            q_coord = q_coord[:, q_swap]

        if q_reflection is not None:
            q_coord = np.dot(q_coord, np.diag(q_reflection))

        q_coord = np.dot(q_coord, U)
        q_coord += p_cent_sub
        return set_coordinates(
            q_atoms,
            q_coord,
            title=f"Rotated {settings.structure_b} to match {settings.structure_a}, with RMSD of {result_rmsd:.8f}",
        )

<<<<<<< HEAD
        return result_rmsd
=======
    return str(result_rmsd)
>>>>>>> a543e550


if __name__ == "__main__":
    result = main()  # pragma: no cover
    print(result)<|MERGE_RESOLUTION|>--- conflicted
+++ resolved
@@ -1939,15 +1939,8 @@
     use_view: bool = True
 
     if settings.ignore_hydrogen:
-<<<<<<< HEAD
-        assert not isinstance(p_all_atoms[0], str)
-        assert not isinstance(q_all_atoms[0], str)
-        p_view = np.where(p_all_atoms != 1)  # type: ignore
-        q_view = np.where(q_all_atoms != 1)  # type: ignore
-=======
         p_view = np.where(p_atoms != 1)  # type: ignore
         q_view = np.where(q_atoms != 1)  # type: ignore
->>>>>>> a543e550
 
     elif settings.remove_idx:
         index = np.array(list(set(range(p_size)) - set(settings.remove_idx)))
@@ -2091,11 +2084,7 @@
             title=f"Rotated {settings.structure_b} to match {settings.structure_a}, with RMSD of {result_rmsd:.8f}",
         )
 
-<<<<<<< HEAD
-        return result_rmsd
-=======
     return str(result_rmsd)
->>>>>>> a543e550
 
 
 if __name__ == "__main__":
