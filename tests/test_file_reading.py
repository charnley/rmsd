--- conflicted
+++ resolved
@@ -8,10 +8,7 @@
 import rmsd
 
 
-<<<<<<< HEAD
-def test_get_coordinates_pdb() -> None:
-=======
-def test_get_coordinates_pdb_hetatm():
+def test_get_coordinates_pdb_hetatm() -> None:
 
     filename = pathlib.Path(RESOURCE_PATH) / "issue88" / "native.pdb"
     atoms, _ = rmsd.get_coordinates_pdb(filename)
@@ -21,39 +18,25 @@
     assert atoms[-1] == "C"
 
 
-def test_get_coordinates_pdb():
->>>>>>> 8e81bc0e
+def test_get_coordinates_pdb() -> None:
 
     filename = RESOURCE_PATH / "ci2_1.pdb"
     atoms, coords = rmsd.get_coordinates_pdb(filename)
     assert "N" == atoms[0]
     assert [-7.173, -13.891, -6.266] == coords[0].tolist()
 
-<<<<<<< HEAD
-    filename = RESOURCE_PATH / "ci2_1.pdb"
-=======
-    filename = pathlib.PurePath(RESOURCE_PATH, "ci2_1.pdb")
->>>>>>> 8e81bc0e
-    atoms, coords = rmsd.get_coordinates(filename, "pdb")
-    assert "N" == atoms[0]
-    assert [-7.173, -13.891, -6.266] == coords[0].tolist()
 
-
-<<<<<<< HEAD
-def test_get_coordinates_wrong() -> None:
-    filename = RESOURCE_PATH / "ci2_1.pdb"
-    with pytest.raises(ValueError):
-        _, _ = rmsd.get_coordinates(filename, "qqq")
-
-=======
 def test_get_coordinates_wrong():
     filename = pathlib.PurePath(RESOURCE_PATH, "ci2_1.pdb")
     with pytest.raises(ValueError):
         atoms, coords = rmsd.get_coordinates(filename, "qqq")
 
 
-def test_get_coordinates_xyz():
->>>>>>> 8e81bc0e
+def test_get_coordinates_wrong() -> None:
+    filename = RESOURCE_PATH / "ci2_1.pdb"
+    with pytest.raises(ValueError):
+        _, _ = rmsd.get_coordinates(filename, "qqq")
+
 
 def test_get_coordinates_xyz() -> None:
 
@@ -64,21 +47,12 @@
     assert [-0.98353, 1.81095, -0.0314] == coords[0].tolist()
 
 
-<<<<<<< HEAD
 def test_get_coordinates_xyz_bad() -> None:
     filename = RESOURCE_PATH / "bad_format.xyz"
     _, _ = rmsd.get_coordinates(filename, "xyz")
 
 
 def test_get_coordinates() -> None:
-=======
-def test_get_coordinates_xyz_bad():
-    filename = RESOURCE_PATH / "bad_format.xyz"
-    atoms, coords = rmsd.get_coordinates(filename, "xyz")
-
-
-def test_get_coordinates():
->>>>>>> 8e81bc0e
 
     filename = RESOURCE_PATH / "ethane.xyz"
     atoms, coords = rmsd.get_coordinates(filename, "xyz")
